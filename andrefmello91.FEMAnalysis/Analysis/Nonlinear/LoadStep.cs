--- conflicted
+++ resolved
@@ -16,8 +16,6 @@
 
 		#region Fields
 
-		private double _loadFactor;
-		
 		/// <summary>
 		///     The vector of full applied forces.
 		/// </summary>
@@ -272,15 +270,9 @@
 		public DisplacementVector AccumulatedDisplacementIncrement(Index finalIndex)
 		{
 			var iterations = Iterations.Where(i => i.Number > 0).ToArray();
-<<<<<<< HEAD
 
 			DisplacementVector accD;
-			
-=======
-
-			DisplacementVector accD;
-
->>>>>>> 9e14d8b8
+
 			try
 			{
 				accD = (DisplacementVector) (iterations[finalIndex].Displacements - InitialDisplacements);
