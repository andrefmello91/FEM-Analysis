--- conflicted
+++ resolved
@@ -78,11 +78,7 @@
 		/// <param name="residualForces">The residual force vector of this iteration.</param>
 		/// <param name="stiffness">The stiffness matrix of this iteration.</param>
 		/// <param name="simulate">Set true if the performed analysis is a simulation.</param>
-<<<<<<< HEAD
-		/// <param name="loadFactor">The load factor if <paramref name="simulate"/> is true.</param>
-=======
 		/// <param name="loadFactor">The load factor if <paramref name="simulate" /> is true.</param>
->>>>>>> 9e14d8b8
 		public static IIteration From(DisplacementVector displacements, ForceVector residualForces, StiffnessMatrix stiffness, bool simulate = false, double loadFactor = 0) => simulate switch
 		{
 			false => new Iteration(displacements, residualForces, stiffness),
